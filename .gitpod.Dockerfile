FROM gitpod/workspace-full

RUN sudo apt-get install -y graphviz
RUN pyenv install 3.9.7
# TODO: we are using 3.9.7 for the weekly projects, but here we are pip installing into the default for the Docker image.  We should probably create a pyenv.
RUN pip install kaggle
RUN pip install nltk
RUN pip install fasttext
RUN pip install xgboost
RUN pip install requests
RUN pip install ipython
RUN pip install urljoin
RUN pip install matplotlib
RUN pip install graphviz
<<<<<<< HEAD
RUN pip install pandas
RUN pip install numexpr
=======
>>>>>>> 358b9587
RUN pip install bottleneck

RUN pyenv virtualenv 3.9.7 search_with_ml_opensearch
RUN pyenv virtualenv 3.9.7 search_with_ml_week1
RUN pyenv virtualenv 3.9.7 search_with_ml_week2
RUN pyenv virtualenv 3.9.7 search_with_ml_week3
RUN pyenv virtualenv 3.9.7 search_with_ml_week4



RUN curl -o logstash-oss-with-opensearch-output-plugin-7.13.2-linux-x64.tar.gz https://artifacts.opensearch.org/logstash/logstash-oss-with-opensearch-output-plugin-7.13.2-linux-x64.tar.gz
RUN tar -xf logstash-oss-with-opensearch-output-plugin-7.13.2-linux-x64.tar.gz
RUN rm logstash-oss-with-opensearch-output-plugin-7.13.2-linux-x64.tar.gz

RUN wget https://github.com/facebookresearch/fastText/archive/v0.9.2.zip
RUN unzip v0.9.2.zip
RUN cd /home/gitpod/fastText-0.9.2 && /usr/bin/make -f /home/gitpod/fastText-0.9.2/Makefile fasttext<|MERGE_RESOLUTION|>--- conflicted
+++ resolved
@@ -12,11 +12,8 @@
 RUN pip install urljoin
 RUN pip install matplotlib
 RUN pip install graphviz
-<<<<<<< HEAD
 RUN pip install pandas
 RUN pip install numexpr
-=======
->>>>>>> 358b9587
 RUN pip install bottleneck
 
 RUN pyenv virtualenv 3.9.7 search_with_ml_opensearch
