--- conflicted
+++ resolved
@@ -12,15 +12,10 @@
 RUN pip install urljoin
 RUN pip install matplotlib
 RUN pip install graphviz
-<<<<<<< HEAD
 RUN pip install pandas
 RUN pip install numexpr
 #RUN pip install bottleneck
 RUN pip install flask
-=======
-RUN pip install bottleneck
-RUN pip install pandas
->>>>>>> f41f57ed
 
 RUN pyenv virtualenv 3.9.7 search_with_ml_opensearch
 RUN pyenv virtualenv 3.9.7 search_with_ml_week1
