<<<<<<< HEAD
output
=======
output/
>>>>>>> 358b9587
logstash-*
# Byte-compiled / optimized / DLL files
__pycache__/
*.py[cod]
*$py.class

# C extensions
*.so

# Distribution / packaging
.Python
build/
develop-eggs/
dist/
downloads/
eggs/
.eggs/
lib/
lib64/
parts/
sdist/
var/
wheels/
pip-wheel-metadata/
share/python-wheels/
*.egg-info/
.installed.cfg
*.egg
MANIFEST

# PyInstaller
#  Usually these files are written by a python script from a template
#  before PyInstaller builds the exe, so as to inject date/other infos into it.
*.manifest
*.spec

# Installer logs
pip-log.txt
pip-delete-this-directory.txt

# Unit test / coverage reports
htmlcov/
.tox/
.nox/
.coverage
.coverage.*
.cache
nosetests.xml
coverage.xml
*.cover
*.py,cover
.hypothesis/
.pytest_cache/

# Translations
*.mo
*.pot

# Django stuff:
*.log
local_settings.py
db.sqlite3
db.sqlite3-journal

# Flask stuff:
instance/
.webassets-cache

# Scrapy stuff:
.scrapy

# Sphinx documentation
docs/_build/

# PyBuilder
target/

# Jupyter Notebook
.ipynb_checkpoints

# IPython
profile_default/
ipython_config.py

# pyenv
.python-version

# pipenv
#   According to pypa/pipenv#598, it is recommended to include Pipfile.lock in version control.
#   However, in case of collaboration, if having platform-specific dependencies or dependencies
#   having no cross-platform support, pipenv may install dependencies that don't work, or not
#   install all needed dependencies.
#Pipfile.lock

# PEP 582; used by e.g. github.com/David-OConnor/pyflow
__pypackages__/

# Celery stuff
celerybeat-schedule
celerybeat.pid

# SageMath parsed files
*.sage.py

# Environments
.env
.venv
env/
venv/
ENV/
env.bak/
venv.bak/

# Spyder project settings
.spyderproject
.spyproject

# Rope project settings
.ropeproject

# mkdocs documentation
/site

# mypy
.mypy_cache/
.dmypy.json
dmypy.json

# Pyre type checker
.pyre/<|MERGE_RESOLUTION|>--- conflicted
+++ resolved
@@ -1,8 +1,4 @@
-<<<<<<< HEAD
-output
-=======
 output/
->>>>>>> 358b9587
 logstash-*
 # Byte-compiled / optimized / DLL files
 __pycache__/
